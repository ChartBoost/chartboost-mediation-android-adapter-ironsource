# Changelog

Note the first digit of every adapter version corresponds to the major version of the Chartboost Mediation SDK compatible with that adapter. 
Adapters are compatible with any Chartboost Mediation SDK version within that major version.

All official releases can be found on this repository's [releases page](https://github.com/ChartBoost/chartboost-mediation-android-adapter-ironsource/releases).

## Table of Contents
- [Mediation 5](#mediation-5)
- [Mediation 4](#mediation-4)

## Mediation 5

<<<<<<< HEAD
### 5.8.10.0.0
- This version of the adapter has been certified with ironSource SDK 8.10.0.
=======
### 5.8.9.1.0.0
- This version of the adapter has been certified with ironSource SDK 8.9.1.

### 5.8.9.0.0.0
- This version of the adapter has been certified with ironSource SDK 8.9.0.

### 5.8.8.0.0.0
- This version of the adapter has been certified with ironSource SDK 8.8.0.
>>>>>>> 6169bed8

### 5.8.5.0.0.0
- This version of the adapter has been certified with ironSource SDK 8.5.0.

### 5.8.4.0.0.0
- This version of the adapter has been certified with ironSource SDK 8.4.0.

### 5.8.3.0.0.0
- This version of the adapter has been certified with ironSource SDK 8.3.0.

### 5.8.2.1.0.0
- This version of the adapter has been certified with ironSource SDK 8.2.1.

### 5.8.2.0.0.0
- This version of the adapter supports Chartboost Mediation SDK version 5.+.

## Mediation 4

### 4.8.4.0.0.0
- This version of the adapter has been certified with ironSource SDK 8.4.0.

### 4.8.3.0.0.0
- This version of the adapter has been certified with ironSource SDK 8.3.0.

### 4.8.2.1.0.0
- This version of the adapter has been certified with ironSource SDK 8.2.1.

### 4.8.2.0.0.0
- This version of the adapter has been certified with ironSource SDK 8.2.0.

### 4.8.1.0.0.0
- This version of the adapter has been certified with ironSource SDK 8.1.0.

### 4.8.0.0.0.0
- This version of the adapter has been certified with ironSource SDK 8.0.0.

### 4.7.9.0.0.0
- This version of the adapter has been certified with ironSource SDK 7.9.0.

### 4.7.8.1.0.0
- This version of the adapter has been certified with ironSource SDK 7.8.1.

### 4.7.7.0.0.1
- Fix memory leaks that could occur when fullscreen ads are shown from an `Activity`.

### 4.7.7.0.0.0
- This version of the adapter has been certified with ironSource SDK 7.7.0.

### 4.7.6.1.0.0
- This version of the adapter has been certified with ironSource SDK 7.6.1.

### 4.7.5.2.0.0
- This version of the adapter has been certified with ironSource SDK 7.5.2.

### 4.7.5.1.0.0
- This version of the adapter has been certified with ironSource SDK 7.5.1.

### 4.7.4.0.0.1
- Guard against multiple continuation resumes.

### 4.7.4.0.0.0
- This version of the adapter has been certified with ironSource SDK 7.4.0.

### 4.7.3.1.0.1
- Guard against multiple continuation resumes.

### 4.7.3.1.0.0
- This version of the adapter has been certified with ironSource SDK 7.3.1.

### 4.7.3.0.0.2
- Added onPartnerAdImpression calls.

### 4.7.3.0.0.1
- Added ProGuard rules.

### 4.7.3.0.0.0
- This version of the adapter has been certified with ironSource SDK 7.3.0.

### 4.7.2.7.0.1
- Updated the dependency on Chartboost Mediation SDK to 4.0.0.

### 4.7.2.7.0.0
- This version of the adapter has been certified with ironSource SDK 7.2.7.

### 4.7.2.5.0.1
- Updated the dependency on Chartboost Mediation SDK to 4.0.0.

### 4.7.2.5.0.0
- This version of the adapter has been certified with ironSource SDK 7.2.5.<|MERGE_RESOLUTION|>--- conflicted
+++ resolved
@@ -11,10 +11,9 @@
 
 ## Mediation 5
 
-<<<<<<< HEAD
 ### 5.8.10.0.0
 - This version of the adapter has been certified with ironSource SDK 8.10.0.
-=======
+
 ### 5.8.9.1.0.0
 - This version of the adapter has been certified with ironSource SDK 8.9.1.
 
@@ -23,7 +22,6 @@
 
 ### 5.8.8.0.0.0
 - This version of the adapter has been certified with ironSource SDK 8.8.0.
->>>>>>> 6169bed8
 
 ### 5.8.5.0.0.0
 - This version of the adapter has been certified with ironSource SDK 8.5.0.
