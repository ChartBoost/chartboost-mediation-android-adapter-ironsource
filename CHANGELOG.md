--- conflicted
+++ resolved
@@ -3,18 +3,13 @@
 Note the first digit of every adapter version corresponds to the major version of the Chartboost Mediation SDK compatible with that adapter. 
 Adapters are compatible with any Chartboost Mediation SDK version within that major version.
 
-<<<<<<< HEAD
 ### 4.7.4.0.0.1
 - Guard against multiple continuation resumes.
 
 ### 4.7.4.0.0.0
 - This version of the adapter has been certified with ironSource SDK 7.4.0.
 
-### 4.7.3.1.1.0
-- This version of the adapter has been certified with ironSource SDK 7.3.1.1
-=======
 ### 4.7.3.1.0.1
->>>>>>> a3846ae7
 - Guard against multiple continuation resumes.
 
 ### 4.7.3.1.0.0
