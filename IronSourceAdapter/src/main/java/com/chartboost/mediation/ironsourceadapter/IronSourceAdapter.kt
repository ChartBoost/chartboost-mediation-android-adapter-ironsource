/*
 * Copyright 2023-2024 Chartboost, Inc.
 *
 * Use of this source code is governed by an MIT-style
 * license that can be found in the LICENSE file.
 */

package com.chartboost.mediation.ironsourceadapter

import android.app.Activity
import android.content.Context
import com.chartboost.chartboostmediationsdk.domain.*
import com.chartboost.chartboostmediationsdk.utils.PartnerLogController
import com.chartboost.chartboostmediationsdk.utils.PartnerLogController.PartnerAdapterEvents.BIDDER_INFO_FETCH_STARTED
import com.chartboost.chartboostmediationsdk.utils.PartnerLogController.PartnerAdapterEvents.BIDDER_INFO_FETCH_SUCCEEDED
import com.chartboost.chartboostmediationsdk.utils.PartnerLogController.PartnerAdapterEvents.CUSTOM
import com.chartboost.chartboostmediationsdk.utils.PartnerLogController.PartnerAdapterEvents.DID_CLICK
import com.chartboost.chartboostmediationsdk.utils.PartnerLogController.PartnerAdapterEvents.DID_DISMISS
import com.chartboost.chartboostmediationsdk.utils.PartnerLogController.PartnerAdapterEvents.DID_REWARD
import com.chartboost.chartboostmediationsdk.utils.PartnerLogController.PartnerAdapterEvents.GDPR_CONSENT_DENIED
import com.chartboost.chartboostmediationsdk.utils.PartnerLogController.PartnerAdapterEvents.GDPR_CONSENT_GRANTED
import com.chartboost.chartboostmediationsdk.utils.PartnerLogController.PartnerAdapterEvents.GDPR_CONSENT_UNKNOWN
import com.chartboost.chartboostmediationsdk.utils.PartnerLogController.PartnerAdapterEvents.INVALIDATE_STARTED
import com.chartboost.chartboostmediationsdk.utils.PartnerLogController.PartnerAdapterEvents.INVALIDATE_SUCCEEDED
import com.chartboost.chartboostmediationsdk.utils.PartnerLogController.PartnerAdapterEvents.LOAD_FAILED
import com.chartboost.chartboostmediationsdk.utils.PartnerLogController.PartnerAdapterEvents.LOAD_STARTED
import com.chartboost.chartboostmediationsdk.utils.PartnerLogController.PartnerAdapterEvents.LOAD_SUCCEEDED
import com.chartboost.chartboostmediationsdk.utils.PartnerLogController.PartnerAdapterEvents.SETUP_FAILED
import com.chartboost.chartboostmediationsdk.utils.PartnerLogController.PartnerAdapterEvents.SETUP_STARTED
import com.chartboost.chartboostmediationsdk.utils.PartnerLogController.PartnerAdapterEvents.SETUP_SUCCEEDED
import com.chartboost.chartboostmediationsdk.utils.PartnerLogController.PartnerAdapterEvents.SHOW_FAILED
import com.chartboost.chartboostmediationsdk.utils.PartnerLogController.PartnerAdapterEvents.SHOW_STARTED
import com.chartboost.chartboostmediationsdk.utils.PartnerLogController.PartnerAdapterEvents.SHOW_SUCCEEDED
import com.chartboost.chartboostmediationsdk.utils.PartnerLogController.PartnerAdapterEvents.USER_IS_NOT_UNDERAGE
import com.chartboost.chartboostmediationsdk.utils.PartnerLogController.PartnerAdapterEvents.USER_IS_UNDERAGE
import com.chartboost.chartboostmediationsdk.utils.PartnerLogController.PartnerAdapterEvents.USP_CONSENT_DENIED
import com.chartboost.chartboostmediationsdk.utils.PartnerLogController.PartnerAdapterEvents.USP_CONSENT_GRANTED
import com.chartboost.core.consent.*
import com.ironsource.mediationsdk.IronSource
import com.ironsource.mediationsdk.IronSource.AD_UNIT
import com.ironsource.mediationsdk.demandOnly.ISDemandOnlyInterstitialListener
import com.ironsource.mediationsdk.demandOnly.ISDemandOnlyRewardedVideoListener
import com.ironsource.mediationsdk.logger.IronSourceError
<<<<<<< HEAD
import com.ironsource.mediationsdk.logger.IronSourceError.AUCTION_ERROR_TIMED_OUT
import com.ironsource.mediationsdk.logger.IronSourceError.ERROR_BN_INSTANCE_LOAD_AUCTION_FAILED
import com.ironsource.mediationsdk.logger.IronSourceError.ERROR_BN_INSTANCE_LOAD_EMPTY_SERVER_DATA
import com.ironsource.mediationsdk.logger.IronSourceError.ERROR_BN_INSTANCE_LOAD_TIMEOUT
import com.ironsource.mediationsdk.logger.IronSourceError.ERROR_BN_LOAD_NO_CONFIG
import com.ironsource.mediationsdk.logger.IronSourceError.ERROR_BN_LOAD_NO_FILL
import com.ironsource.mediationsdk.logger.IronSourceError.ERROR_CODE_NO_ADS_TO_SHOW
import com.ironsource.mediationsdk.logger.IronSourceError.ERROR_DO_IS_LOAD_TIMED_OUT
import com.ironsource.mediationsdk.logger.IronSourceError.ERROR_DO_RV_LOAD_TIMED_OUT
import com.ironsource.mediationsdk.logger.IronSourceError.ERROR_IS_LOAD_NO_FILL
import com.ironsource.mediationsdk.logger.IronSourceError.ERROR_NO_INTERNET_CONNECTION
import com.ironsource.mediationsdk.logger.IronSourceError.ERROR_RV_INIT_FAILED_TIMEOUT
import com.ironsource.mediationsdk.logger.IronSourceError.ERROR_RV_LOAD_NO_FILL
=======
import com.ironsource.mediationsdk.logger.IronSourceError.*
import com.ironsource.mediationsdk.utils.IronSourceUtils
import kotlinx.coroutines.CancellableContinuation
>>>>>>> 9aa7407a
import kotlinx.coroutines.suspendCancellableCoroutine
import kotlinx.serialization.json.Json
import kotlinx.serialization.json.JsonObject
import kotlinx.serialization.json.decodeFromJsonElement
import java.lang.ref.WeakReference
import kotlin.coroutines.resume

/**
 * The Chartboost Mediation ironSource adapter.
 */
class IronSourceAdapter : PartnerAdapter {
    companion object {
        /**
         * Key for parsing the ironSource app key.
         */
        private const val APP_KEY_KEY = "app_key"

        /**
<<<<<<< HEAD
         * The key for the ironSource do not sell signal.
         */
        private const val DO_NOT_SELL_KEY = "do_not_sell"
=======
         * Convert a given ironSource error code into a [ChartboostMediationError].
         *
         * @param error The ironSource error code.
         *
         * @return The corresponding [ChartboostMediationError].
         */
        private fun getChartboostMediationError(error: IronSourceError) =
            when (error.errorCode) {
                ERROR_CODE_NO_ADS_TO_SHOW, ERROR_BN_LOAD_NO_FILL, ERROR_RV_LOAD_NO_FILL, ERROR_IS_LOAD_NO_FILL -> ChartboostMediationError.CM_LOAD_FAILURE_NO_FILL
                ERROR_NO_INTERNET_CONNECTION -> ChartboostMediationError.CM_NO_CONNECTIVITY
                ERROR_BN_LOAD_NO_CONFIG -> ChartboostMediationError.CM_LOAD_FAILURE_INVALID_AD_REQUEST
                ERROR_BN_INSTANCE_LOAD_AUCTION_FAILED -> ChartboostMediationError.CM_LOAD_FAILURE_AUCTION_NO_BID
                ERROR_BN_INSTANCE_LOAD_EMPTY_SERVER_DATA -> ChartboostMediationError.CM_LOAD_FAILURE_INVALID_BID_RESPONSE
                ERROR_RV_INIT_FAILED_TIMEOUT -> ChartboostMediationError.CM_INITIALIZATION_FAILURE_TIMEOUT
                ERROR_DO_IS_LOAD_TIMED_OUT, ERROR_BN_INSTANCE_LOAD_TIMEOUT, ERROR_DO_RV_LOAD_TIMED_OUT -> ChartboostMediationError.CM_LOAD_FAILURE_TIMEOUT
                AUCTION_ERROR_TIMED_OUT -> ChartboostMediationError.CM_LOAD_FAILURE_AUCTION_TIMEOUT
                else -> ChartboostMediationError.CM_PARTNER_ERROR
            }
>>>>>>> 9aa7407a
    }

    /**
     * The ironSource adapter configuration.
     */
    override var configuration: PartnerAdapterConfiguration = IronSourceAdapterConfiguration

    /**
     * Lambda to be called for a successful ironSource ad show.
     */
    private var onShowSuccess: () -> Unit = {}

    /**
     * Lambda to be called for a failed ironSource ad show.
     */
    private var onShowFailure: (error: IronSourceError) -> Unit = {}

    /**
     * Router that handles instance to singleton communication with ironSource.
     */
    private var router: IronSourceRouter = IronSourceRouter(this)

    /**
     * Initialize the ironSource SDK so that it is ready to request ads.
     *
     * @param context The current [Context].
     * @param partnerConfiguration Configuration object containing relevant data to initialize ironSource.
     */
    override suspend fun setUp(
        context: Context,
        partnerConfiguration: PartnerConfiguration,
    ): Result<Map<String, Any>> {
        PartnerLogController.log(SETUP_STARTED)

        return Json.decodeFromJsonElement<String>(
            (partnerConfiguration.credentials as JsonObject).getValue(APP_KEY_KEY),
        ).trim()
            .takeIf { it.isNotEmpty() }?.let { appKey ->
                IronSource.setMediationType("Chartboost")
                // IronSource leaks this Activity via ContextProvider, but it only ever leaks one
                // Activity at a time, so this is probably okay.
                IronSource.initISDemandOnly(
                    context,
                    appKey,
                    AD_UNIT.INTERSTITIAL,
                    AD_UNIT.REWARDED_VIDEO,
                )

                // This router is required to forward the singleton callbacks to the instance ones.
                IronSource.setISDemandOnlyInterstitialListener(router)
                IronSource.setISDemandOnlyRewardedVideoListener(router)

                PartnerLogController.log(SETUP_SUCCEEDED)
                Result.success(emptyMap())
            } ?: run {
            PartnerLogController.log(SETUP_FAILED, "Missing the app key.")
            Result.failure(ChartboostMediationAdException(ChartboostMediationError.InitializationError.InvalidCredentials))
        }
    }

    /**
     * Notify ironSource of the COPPA subjectivity.
     *
     * @param context The current [Context].
     * @param isUserUnderage True if the user is subject to COPPA, false otherwise.
     */
    override fun setIsUserUnderage(
        context: Context,
        isUserUnderage: Boolean,
    ) {
        PartnerLogController.log(
            if (isUserUnderage) {
                USER_IS_UNDERAGE
            } else {
                USER_IS_NOT_UNDERAGE
            },
        )

        IronSource.setMetaData("is_child_directed", if (isUserUnderage) "true" else "false")
    }

    /**
     * Get a bid token if network bidding is supported.
     *
     * @param context The current [Context].
     * @param request The [PartnerAdPreBidRequest] instance containing relevant data for the current bid request.
     *
     * @return A Map of biddable token Strings.
     */
    override suspend fun fetchBidderInformation(
        context: Context,
        request: PartnerAdPreBidRequest,
    ): Result<Map<String, String>> {
        PartnerLogController.log(BIDDER_INFO_FETCH_STARTED)
        PartnerLogController.log(BIDDER_INFO_FETCH_SUCCEEDED)
        return Result.success(emptyMap())
    }

    /**
     * Attempt to load an ironSource ad.
     *
     * @param context The current [Context].
     * @param request An [PartnerAdLoadRequest] instance containing relevant data for the current ad load call.
     * @param partnerAdListener A [PartnerAdListener] to notify Chartboost Mediation of ad events.
     *
     * @return Result.success(PartnerAd) if the ad was successfully loaded, Result.failure(Exception) otherwise.
     */
    override suspend fun load(
        context: Context,
        request: PartnerAdLoadRequest,
        partnerAdListener: PartnerAdListener,
    ): Result<PartnerAd> {
        PartnerLogController.log(LOAD_STARTED)

        return (context as? Activity)?.let { activity ->
            when (request.format) {
                PartnerAdFormats.INTERSTITIAL -> {
                    loadInterstitialAd(activity, request, partnerAdListener)
                }
                PartnerAdFormats.REWARDED -> {
                    loadRewardedAd(activity, request, partnerAdListener)
                }
                else -> {
                    PartnerLogController.log(LOAD_FAILED)
                    Result.failure(ChartboostMediationAdException(ChartboostMediationError.LoadError.UnsupportedAdFormat))
                }
            }
        } ?: run {
            PartnerLogController.log(LOAD_FAILED, "Activity context is required.")
            Result.failure(ChartboostMediationAdException(ChartboostMediationError.LoadError.ActivityNotFound))
        }
    }

    /**
     * Attempt to show the currently loaded ironSource ad.
     *
     * @param activity The current [Activity]
     * @param partnerAd The [PartnerAd] object containing the ad to be shown.
     *
     * @return Result.success(PartnerAd) if the ad was successfully shown, Result.failure(Exception) otherwise.
     */
    override suspend fun show(
        activity: Activity,
        partnerAd: PartnerAd,
    ): Result<PartnerAd> {
        PartnerLogController.log(SHOW_STARTED)

        return when (partnerAd.request.format) {
            PartnerAdFormats.INTERSTITIAL -> showInterstitialAd(partnerAd)
            PartnerAdFormats.REWARDED -> showRewardedAd(partnerAd)
            else -> {
                PartnerLogController.log(SHOW_FAILED)
                Result.failure(ChartboostMediationAdException(ChartboostMediationError.ShowError.UnsupportedAdFormat))
            }
        }
    }

    /**
     * Discard unnecessary ironSource ad objects and release resources.
     *
     * @param partnerAd The [PartnerAd] object containing the ironSource ad to be invalidated.
     *
     * @return Result.success(PartnerAd)
     */
    override suspend fun invalidate(partnerAd: PartnerAd): Result<PartnerAd> {
        // There isn't a way to clear an ironSource ad, so this just returns success.
        PartnerLogController.log(INVALIDATE_STARTED)
        PartnerLogController.log(INVALIDATE_SUCCEEDED)
        return Result.success(partnerAd)
    }

    override fun setConsents(
        context: Context,
        consents: Map<ConsentKey, ConsentValue>,
        modifiedKeys: Set<ConsentKey>,
    ) {
        val consent = consents[configuration.partnerId]?.takeIf { it.isNotBlank() }
            ?: consents[ConsentKeys.GDPR_CONSENT_GIVEN]?.takeIf { it.isNotBlank() }
        consent?.let {
            if (it == ConsentValues.DOES_NOT_APPLY) {
                return@let
            }
            PartnerLogController.log(
                when (it) {
                    ConsentValues.GRANTED -> GDPR_CONSENT_GRANTED
                    ConsentValues.DENIED -> GDPR_CONSENT_DENIED
                    else -> GDPR_CONSENT_UNKNOWN
                },
            )

            IronSource.setConsent(it == ConsentValues.GRANTED)
        }

        val hasGrantedUspConsent =
            consents[ConsentKeys.CCPA_OPT_IN]?.takeIf { it.isNotBlank() }
                ?.equals(ConsentValues.GRANTED)
                ?: consents[ConsentKeys.USP]?.takeIf { it.isNotBlank() }
                    ?.let { ConsentManagementPlatform.getUspConsentFromUspString(it) }
        hasGrantedUspConsent?.let {
            PartnerLogController.log(
                if (hasGrantedUspConsent) {
                    USP_CONSENT_GRANTED
                } else {
                    USP_CONSENT_DENIED
                },
            )

            IronSource.setMetaData(DO_NOT_SELL_KEY, if (hasGrantedUspConsent) "false" else "true")
        }
    }

    /**
     * Attempt to load an ironSource interstitial ad.
     *
     * @param activity The current [Activity].
     * @param request An [PartnerAdLoadRequest] instance containing relevant data for the current ad load call.
     * @param listener A [PartnerAdListener] to notify Chartboost Mediation of ad events.
     */
    private suspend fun loadInterstitialAd(
        activity: Activity,
        request: PartnerAdLoadRequest,
        listener: PartnerAdListener,
    ): Result<PartnerAd> {
        return suspendCancellableCoroutine { continuation ->
            fun resumeOnce(result: Result<PartnerAd>) {
                if (continuation.isActive) {
                    continuation.resume(result)
                }
            }

            if (router.containsInterstitialListener(request.partnerPlacement)) {
                PartnerLogController.log(
                    LOAD_FAILED,
                    "ironSource interstitial placement ${request.partnerPlacement} is already attached to another Chartboost placement.",
                )
                resumeOnce(
                    Result.failure(
                        ChartboostMediationAdException(ChartboostMediationError.LoadError.Aborted),
                    ),
                )
                return@suspendCancellableCoroutine
            }

            router.subscribeInterstitialListener(
                request.partnerPlacement,
                InterstitialAdListener(
                    WeakReference(continuation),
                    request = request,
                    listener = listener,
                )
            )
            IronSource.loadISDemandOnlyInterstitial(activity, request.partnerPlacement)
        }
    }

    /**
     * Attempt to load an ironSource rewarded ad.
     *
     * @param activity The current [Activity].
     * @param request An [PartnerAdLoadRequest] instance containing relevant data for the current ad load call.
     * @param listener A [PartnerAdListener] to notify Chartboost Mediation of ad events.
     */
    private suspend fun loadRewardedAd(
        activity: Activity,
        request: PartnerAdLoadRequest,
        listener: PartnerAdListener,
    ): Result<PartnerAd> {
        return suspendCancellableCoroutine { continuation ->
            fun resumeOnce(result: Result<PartnerAd>) {
                if (continuation.isActive) {
                    continuation.resume(result)
                }
            }

            if (router.containsRewardedListener(request.partnerPlacement)) {
                PartnerLogController.log(
                    LOAD_FAILED,
                    "ironSource rewarded placement ${request.partnerPlacement} is already attached to another Chartboost placement.",
                )
                resumeOnce(
                    Result.failure(
                        ChartboostMediationAdException(ChartboostMediationError.LoadError.Aborted),
                    ),
                )
                return@suspendCancellableCoroutine
            }

            router.subscribeRewardedListener(
                request.partnerPlacement,
                RewardedAdListener(
                    WeakReference(continuation),
                    request = request,
                    listener = listener,
                )
            )
            IronSource.loadISDemandOnlyRewardedVideo(activity, request.partnerPlacement)
        }
    }

    /**
     * Attempt to show an ironSource interstitial ad.
     *
     * @param partnerAd The [PartnerAd] object containing the ironSource ad to be shown.
     *
     * @return Result.success(PartnerAd) if the ad was successfully shown, Result.failure(Exception) otherwise.
     */
    private suspend fun showInterstitialAd(partnerAd: PartnerAd): Result<PartnerAd> {
        return if (readyToShow(partnerAd.request.format, partnerAd.request.partnerPlacement)) {
            return suspendCancellableCoroutine { continuation ->
                val weakContinuationRef = WeakReference(continuation)
                fun resumeOnce(result: Result<PartnerAd>) {
                    weakContinuationRef.get()?.let {
                        if (it.isActive) {
                            it.resume(result)
                        }
                    } ?: run {
                        PartnerLogController.log(SHOW_FAILED, "Unable to resume continuation once. Continuation is null.")
                    }
                }

                onShowSuccess = {
                    PartnerLogController.log(SHOW_SUCCEEDED)
                    resumeOnce(Result.success(partnerAd))
                }

                onShowFailure = {
                    PartnerLogController.log(
                        SHOW_FAILED,
                        "Placement ${partnerAd.request.partnerPlacement}",
                    )

                    resumeOnce(Result.failure(ChartboostMediationAdException(getChartboostMediationError(it))))
                }

                IronSource.showISDemandOnlyInterstitial(partnerAd.request.partnerPlacement)
            }
        } else {
            PartnerLogController.log(SHOW_FAILED, "Ad isn't ready.")
            Result.failure(ChartboostMediationAdException(ChartboostMediationError.ShowError.AdNotReady))
        }
    }

    /**
     * Attempt to show an ironSource rewarded ad.
     *
     * @param partnerAd The [PartnerAd] object containing the ironSource ad to be shown.
     *
     * @return Result.success(PartnerAd) if the ad was successfully shown, Result.failure(Exception) otherwise.
     */
    private suspend fun showRewardedAd(partnerAd: PartnerAd): Result<PartnerAd> {
        return if (readyToShow(partnerAd.request.format, partnerAd.request.partnerPlacement)) {
            return suspendCancellableCoroutine { continuation ->
                val weakContinuationRef = WeakReference(continuation)
                fun resumeOnce(result: Result<PartnerAd>) {
                    weakContinuationRef.get()?.let {
                        if (it.isActive) {
                            it.resume(result)
                        }
                    } ?: run {
                        PartnerLogController.log(SHOW_FAILED, "Unable to resume continuation once. Continuation is null.")
                    }
                }

                onShowSuccess = {
                    PartnerLogController.log(SHOW_SUCCEEDED)
                    resumeOnce(Result.success(partnerAd))
                }

                onShowFailure = {
                    PartnerLogController.log(
                        SHOW_FAILED,
                        "Placement ${partnerAd.request.partnerPlacement}",
                    )
                    resumeOnce(Result.failure(ChartboostMediationAdException(getChartboostMediationError(it))))
                }

                IronSource.showISDemandOnlyRewardedVideo(partnerAd.request.partnerPlacement)
            }
        } else {
            PartnerLogController.log(SHOW_FAILED, "Ad isn't ready.")
            Result.failure(ChartboostMediationAdException(ChartboostMediationError.ShowError.AdNotReady))
        }
    }

    /**
     * Determine if the currently loaded ironSource ad is ready to be shown.
     *
     * @param format The ad format to check.
     * @param placement The placement to check.
     *
     * @return True if the ad is ready to be shown, false otherwise.
     */
    private fun readyToShow(
        format: PartnerAdFormat,
        placement: String,
    ): Boolean {
        return when (format) {
            PartnerAdFormats.INTERSTITIAL -> return IronSource.isISDemandOnlyInterstitialReady(
                placement,
            )
            PartnerAdFormats.REWARDED -> return IronSource.isISDemandOnlyRewardedVideoAvailable(
                placement,
            )
            else -> false
        }
    }

    /**
<<<<<<< HEAD
     * Convert a given ironSource error code into a [ChartboostMediationError].
     *
     * @param error The ironSource error code.
     *
     * @return The corresponding [ChartboostMediationError].
     */
    private fun getChartboostMediationError(error: IronSourceError) =
        when (error.errorCode) {
            ERROR_CODE_NO_ADS_TO_SHOW, ERROR_BN_LOAD_NO_FILL, ERROR_RV_LOAD_NO_FILL, ERROR_IS_LOAD_NO_FILL -> ChartboostMediationError.LoadError.NoFill
            ERROR_NO_INTERNET_CONNECTION -> ChartboostMediationError.OtherError.NoConnectivity
            ERROR_BN_LOAD_NO_CONFIG -> ChartboostMediationError.LoadError.InvalidAdRequest
            ERROR_BN_INSTANCE_LOAD_AUCTION_FAILED -> ChartboostMediationError.LoadError.AuctionNoBid
            ERROR_BN_INSTANCE_LOAD_EMPTY_SERVER_DATA -> ChartboostMediationError.LoadError.InvalidBidResponse
            ERROR_RV_INIT_FAILED_TIMEOUT -> ChartboostMediationError.InitializationError.Timeout
            ERROR_DO_IS_LOAD_TIMED_OUT, ERROR_BN_INSTANCE_LOAD_TIMEOUT, ERROR_DO_RV_LOAD_TIMED_OUT -> ChartboostMediationError.LoadError.AdRequestTimeout
            AUCTION_ERROR_TIMED_OUT -> ChartboostMediationError.LoadError.AdRequestTimeout
            else -> ChartboostMediationError.OtherError.PartnerError
        }

    /**
=======
>>>>>>> 9aa7407a
     * Since ironSource has a singleton listener, Chartboost Mediation needs a router to sort the
     * callbacks that result from each load/show attempt.
     */
    private class IronSourceRouter(val adapter: IronSourceAdapter) :
        ISDemandOnlyInterstitialListener,
        ISDemandOnlyRewardedVideoListener {
        /**
         * Map of ironSource placements to interstitial listeners.
         */
        private val interstitialListenersMap: MutableMap<String, ISDemandOnlyInterstitialListener> =
            mutableMapOf()

        /**
         * Map of ironSource placements to rewarded video listeners.
         */
        private val rewardedListenersMap: MutableMap<String, ISDemandOnlyRewardedVideoListener> =
            mutableMapOf()

        /**
         * Checks to see if the router currently is listening for this ironSource placement.
         * @return True if the placement is already being listened to, false otherwise.
         */
        fun containsInterstitialListener(ironSourcePlacement: String): Boolean {
            return interstitialListenersMap.contains(ironSourcePlacement)
        }

        /**
         * Adds an interstitial listener to this router. These are automatically removed on ad
         * load failure, show failure, and close.
         */
        fun subscribeInterstitialListener(
            partnerPlacement: String,
            listener: ISDemandOnlyInterstitialListener,
        ) {
            interstitialListenersMap[partnerPlacement] = listener
        }

        /**
         * Checks to see if the router currently is listening for this ironSource placement.
         * @return True if the placement is already being listened to, false otherwise.
         */
        fun containsRewardedListener(ironSourcePlacement: String): Boolean {
            return rewardedListenersMap.contains(ironSourcePlacement)
        }

        /**
         * Adds a rewarded video listener to this router. These are automatically removed on ad
         * load failure, show failure, and close.
         */
        fun subscribeRewardedListener(
            partnerPlacement: String,
            listener: ISDemandOnlyRewardedVideoListener,
        ) {
            rewardedListenersMap[partnerPlacement] = listener
        }

        override fun onInterstitialAdReady(partnerPlacement: String) {
            interstitialListenersMap[partnerPlacement]?.onInterstitialAdReady(partnerPlacement)
                ?: PartnerLogController.log(
                    CUSTOM,
                    "Lost ironSource listener on interstitial ad load success.",
                )
        }

        override fun onInterstitialAdLoadFailed(
            partnerPlacement: String,
            ironSourceError: IronSourceError,
        ) {
            interstitialListenersMap.remove(partnerPlacement)
                ?.onInterstitialAdLoadFailed(partnerPlacement, ironSourceError)
                ?: PartnerLogController.log(
                    CUSTOM,
                    "Lost ironSource listener on interstitial ad load failed with error $ironSourceError.",
                )
        }

        override fun onInterstitialAdOpened(partnerPlacement: String) {
            interstitialListenersMap[partnerPlacement]?.onInterstitialAdOpened(partnerPlacement)
                ?: PartnerLogController.log(
                    CUSTOM,
                    "Lost ironSource listener on interstitial ad opened.",
                )
            adapter.onShowSuccess()
        }

        override fun onInterstitialAdClosed(partnerPlacement: String) {
            interstitialListenersMap.remove(partnerPlacement)
                ?.onInterstitialAdClosed(partnerPlacement)
                ?: PartnerLogController.log(
                    CUSTOM,
                    "Lost ironSource listener on interstitial ad closed.",
                )
        }

        override fun onInterstitialAdShowFailed(
            partnerPlacement: String,
            ironSourceError: IronSourceError,
        ) {
            interstitialListenersMap.remove(partnerPlacement)
                ?.onInterstitialAdShowFailed(partnerPlacement, ironSourceError)
                ?: PartnerLogController.log(
                    CUSTOM,
                    "Lost ironSource listener on interstitial ad show failed with error $ironSourceError.",
                )
            adapter.onShowFailure(ironSourceError)
        }

        override fun onInterstitialAdClicked(partnerPlacement: String) {
            interstitialListenersMap[partnerPlacement]?.onInterstitialAdClicked(partnerPlacement)
                ?: PartnerLogController.log(CUSTOM, "Lost ironSource listener on ad clicked.")
        }

        override fun onRewardedVideoAdLoadSuccess(partnerPlacement: String) {
            rewardedListenersMap[partnerPlacement]?.onRewardedVideoAdLoadSuccess(partnerPlacement)
                ?: PartnerLogController.log(
                    CUSTOM,
                    "Lost ironSource listener on rewarded ad load success.",
                )
        }

        override fun onRewardedVideoAdLoadFailed(
            partnerPlacement: String,
            ironSourceError: IronSourceError,
        ) {
            rewardedListenersMap.remove(partnerPlacement)
                ?.onRewardedVideoAdLoadFailed(partnerPlacement, ironSourceError)
                ?: PartnerLogController.log(
                    CUSTOM,
                    "Lost ironSource listener on rewarded ad load failed.",
                )
        }

        override fun onRewardedVideoAdOpened(partnerPlacement: String) {
            rewardedListenersMap[partnerPlacement]?.onRewardedVideoAdOpened(partnerPlacement)
                ?: PartnerLogController.log(
                    CUSTOM,
                    "Lost ironSource listener on rewarded ad opened.",
                )
            adapter.onShowSuccess()
        }

        override fun onRewardedVideoAdClosed(partnerPlacement: String) {
            rewardedListenersMap.remove(partnerPlacement)?.onRewardedVideoAdClosed(partnerPlacement)
                ?: PartnerLogController.log(
                    CUSTOM,
                    "Lost ironSource listener on rewarded ad closed.",
                )
        }

        override fun onRewardedVideoAdShowFailed(
            partnerPlacement: String,
            ironSourceError: IronSourceError,
        ) {
            rewardedListenersMap.remove(partnerPlacement)
                ?.onRewardedVideoAdShowFailed(partnerPlacement, ironSourceError)
                ?: PartnerLogController.log(
                    CUSTOM,
                    "Lost ironSource listener on rewarded ad show failed.",
                )
            adapter.onShowFailure(ironSourceError)
        }

        override fun onRewardedVideoAdClicked(partnerPlacement: String) {
            rewardedListenersMap[partnerPlacement]?.onRewardedVideoAdClicked(partnerPlacement)
                ?: PartnerLogController.log(
                    CUSTOM,
                    "Lost ironSource listener on rewarded ad clicked.",
                )
        }

        override fun onRewardedVideoAdRewarded(partnerPlacement: String) {
            rewardedListenersMap[partnerPlacement]?.onRewardedVideoAdRewarded(partnerPlacement)
                ?: PartnerLogController.log(
                    CUSTOM,
                    "Lost ironSource listener on rewarded ad rewarded.",
                )
        }
    }

    /**
     * Callback for interstitial ads.
     *
     * @param continuationRef A [WeakReference] to the [CancellableContinuation] to be resumed once the ad is shown.
     * @param request A [PartnerAdLoadRequest] object containing the request.
     * @param listener A [PartnerAdListener] to be notified of ad events.
     */
    private class InterstitialAdListener(
        private val continuationRef: WeakReference<CancellableContinuation<Result<PartnerAd>>>,
        private val request: PartnerAdLoadRequest,
        private val listener: PartnerAdListener,
    ): ISDemandOnlyInterstitialListener {
        fun resumeOnce(result: Result<PartnerAd>) {
            continuationRef.get()?.let {
                if (it.isActive) {
                    it.resume(result)
                }
            } ?: run {
                PartnerLogController.log(
                    LOAD_FAILED,
                    "Unable to resume continuation. Continuation is null."
                )
            }
        }

        override fun onInterstitialAdReady(partnerPlacement: String) {
            PartnerLogController.log(LOAD_SUCCEEDED)
            resumeOnce(
                Result.success(
                    PartnerAd(
                        // This returns just the partner placement since we don't have
                        // access to the actual ad.
                        ad = partnerPlacement,
                        details = emptyMap(),
                        request = request,
                    ),
                ),
            )
        }

        override fun onInterstitialAdLoadFailed(
            partnerPlacement: String,
            ironSourceError: IronSourceError,
        ) {
            PartnerLogController.log(
                LOAD_FAILED,
                "Placement $partnerPlacement. Error code: ${ironSourceError.errorCode}",
            )

            resumeOnce(
                Result.failure(
                    ChartboostMediationAdException(
                        getChartboostMediationError(
                            ironSourceError,
                        ),
                    ),
                ),
            )
        }

        override fun onInterstitialAdOpened(partnerPlacement: String) {
            // Show success lambda handled in the router
            listener.onPartnerAdImpression(
                PartnerAd(
                    ad = partnerPlacement,
                    details = emptyMap(),
                    request = request,
                ),
            )
        }

        override fun onInterstitialAdClosed(partnerPlacement: String) {
            PartnerLogController.log(DID_DISMISS)
            listener.onPartnerAdDismissed(
                PartnerAd(
                    ad = partnerPlacement,
                    details = emptyMap(),
                    request = request,
                ),
                null,
            )
        }

        override fun onInterstitialAdShowFailed(
            partnerPlacement: String,
            ironSourceError: IronSourceError,
        ) {
            PartnerLogController.log(
                SHOW_FAILED,
                "Placement $partnerPlacement. Error code: ${ironSourceError.errorCode}",
            )
            // Show failure lambda handled in the router
        }

        override fun onInterstitialAdClicked(partnerPlacement: String) {
            PartnerLogController.log(DID_CLICK)
            listener.onPartnerAdClicked(
                PartnerAd(
                    ad = partnerPlacement,
                    details = emptyMap(),
                    request = request,
                ),
            )
        }
    }

    /**
     * Callback for rewarded ads.
     *
     * @param continuationRef A [WeakReference] to the [CancellableContinuation] to be resumed once the ad is shown.
     * @param request A [PartnerAdLoadRequest] object containing the request.
     * @param listener A [PartnerAdListener] to be notified of ad events.
     */
    private class RewardedAdListener(
        private val continuationRef: WeakReference<CancellableContinuation<Result<PartnerAd>>>,
        private val request: PartnerAdLoadRequest,
        private val listener: PartnerAdListener,
    ): ISDemandOnlyRewardedVideoListener {
        fun resumeOnce(result: Result<PartnerAd>) {
            continuationRef.get()?.let {
                if (it.isActive) {
                    it.resume(result)
                }
            } ?: run {
                PartnerLogController.log(
                    LOAD_FAILED,
                    "Unable to resume continuation. Continuation is null."
                )
            }
        }

        override fun onRewardedVideoAdLoadSuccess(partnerPlacement: String) {
            PartnerLogController.log(LOAD_SUCCEEDED)
            resumeOnce(
                Result.success(
                    PartnerAd(
                        // This returns just the partner placement since we don't have
                        // access to the actual ad.
                        ad = partnerPlacement,
                        details = emptyMap(),
                        request = request,
                    ),
                ),
            )
        }

        override fun onRewardedVideoAdLoadFailed(
            partnerPlacement: String,
            ironSourceError: IronSourceError,
        ) {
            PartnerLogController.log(
                LOAD_FAILED,
                "Placement $partnerPlacement. Error code: ${ironSourceError.errorCode}",
            )
            resumeOnce(
                Result.failure(
                    ChartboostMediationAdException(
                        getChartboostMediationError(
                            ironSourceError,
                        ),
                    ),
                ),
            )
        }

        override fun onRewardedVideoAdOpened(partnerPlacement: String) {
            // Show success lambda handled in the router
            listener.onPartnerAdImpression(
                PartnerAd(
                    ad = partnerPlacement,
                    details = emptyMap(),
                    request = request,
                ),
            )
        }

        override fun onRewardedVideoAdClosed(partnerPlacement: String) {
            PartnerLogController.log(DID_DISMISS)
            listener.onPartnerAdDismissed(
                PartnerAd(
                    ad = partnerPlacement,
                    details = emptyMap(),
                    request = request,
                ),
                null,
            )
        }

        override fun onRewardedVideoAdShowFailed(
            partnerPlacement: String,
            ironSourceError: IronSourceError,
        ) {
            PartnerLogController.log(
                SHOW_FAILED,
                "Placement $partnerPlacement. Error code: ${ironSourceError.errorCode}",
            )
            // Show failure lambda handled in the router
        }

        override fun onRewardedVideoAdClicked(partnerPlacement: String) {
            PartnerLogController.log(DID_CLICK)
            listener.onPartnerAdClicked(
                PartnerAd(
                    ad = partnerPlacement,
                    details = emptyMap(),
                    request = request,
                ),
            )
        }

        override fun onRewardedVideoAdRewarded(partnerPlacement: String) {
            PartnerLogController.log(DID_REWARD)
            listener.onPartnerAdRewarded(
                PartnerAd(
                    ad = partnerPlacement,
                    details = emptyMap(),
                    request = request,
                ),
            )
        }
    }
}<|MERGE_RESOLUTION|>--- conflicted
+++ resolved
@@ -9,7 +9,17 @@
 
 import android.app.Activity
 import android.content.Context
-import com.chartboost.chartboostmediationsdk.domain.*
+import com.chartboost.chartboostmediationsdk.domain.ChartboostMediationAdException
+import com.chartboost.chartboostmediationsdk.domain.ChartboostMediationError
+import com.chartboost.chartboostmediationsdk.domain.PartnerAd
+import com.chartboost.chartboostmediationsdk.domain.PartnerAdFormat
+import com.chartboost.chartboostmediationsdk.domain.PartnerAdFormats
+import com.chartboost.chartboostmediationsdk.domain.PartnerAdListener
+import com.chartboost.chartboostmediationsdk.domain.PartnerAdLoadRequest
+import com.chartboost.chartboostmediationsdk.domain.PartnerAdPreBidRequest
+import com.chartboost.chartboostmediationsdk.domain.PartnerAdapter
+import com.chartboost.chartboostmediationsdk.domain.PartnerAdapterConfiguration
+import com.chartboost.chartboostmediationsdk.domain.PartnerConfiguration
 import com.chartboost.chartboostmediationsdk.utils.PartnerLogController
 import com.chartboost.chartboostmediationsdk.utils.PartnerLogController.PartnerAdapterEvents.BIDDER_INFO_FETCH_STARTED
 import com.chartboost.chartboostmediationsdk.utils.PartnerLogController.PartnerAdapterEvents.BIDDER_INFO_FETCH_SUCCEEDED
@@ -35,13 +45,16 @@
 import com.chartboost.chartboostmediationsdk.utils.PartnerLogController.PartnerAdapterEvents.USER_IS_UNDERAGE
 import com.chartboost.chartboostmediationsdk.utils.PartnerLogController.PartnerAdapterEvents.USP_CONSENT_DENIED
 import com.chartboost.chartboostmediationsdk.utils.PartnerLogController.PartnerAdapterEvents.USP_CONSENT_GRANTED
-import com.chartboost.core.consent.*
+import com.chartboost.core.consent.ConsentKey
+import com.chartboost.core.consent.ConsentKeys
+import com.chartboost.core.consent.ConsentManagementPlatform
+import com.chartboost.core.consent.ConsentValue
+import com.chartboost.core.consent.ConsentValues
 import com.ironsource.mediationsdk.IronSource
 import com.ironsource.mediationsdk.IronSource.AD_UNIT
 import com.ironsource.mediationsdk.demandOnly.ISDemandOnlyInterstitialListener
 import com.ironsource.mediationsdk.demandOnly.ISDemandOnlyRewardedVideoListener
 import com.ironsource.mediationsdk.logger.IronSourceError
-<<<<<<< HEAD
 import com.ironsource.mediationsdk.logger.IronSourceError.AUCTION_ERROR_TIMED_OUT
 import com.ironsource.mediationsdk.logger.IronSourceError.ERROR_BN_INSTANCE_LOAD_AUCTION_FAILED
 import com.ironsource.mediationsdk.logger.IronSourceError.ERROR_BN_INSTANCE_LOAD_EMPTY_SERVER_DATA
@@ -55,11 +68,7 @@
 import com.ironsource.mediationsdk.logger.IronSourceError.ERROR_NO_INTERNET_CONNECTION
 import com.ironsource.mediationsdk.logger.IronSourceError.ERROR_RV_INIT_FAILED_TIMEOUT
 import com.ironsource.mediationsdk.logger.IronSourceError.ERROR_RV_LOAD_NO_FILL
-=======
-import com.ironsource.mediationsdk.logger.IronSourceError.*
-import com.ironsource.mediationsdk.utils.IronSourceUtils
 import kotlinx.coroutines.CancellableContinuation
->>>>>>> 9aa7407a
 import kotlinx.coroutines.suspendCancellableCoroutine
 import kotlinx.serialization.json.Json
 import kotlinx.serialization.json.JsonObject
@@ -78,11 +87,11 @@
         private const val APP_KEY_KEY = "app_key"
 
         /**
-<<<<<<< HEAD
          * The key for the ironSource do not sell signal.
          */
         private const val DO_NOT_SELL_KEY = "do_not_sell"
-=======
+
+        /**
          * Convert a given ironSource error code into a [ChartboostMediationError].
          *
          * @param error The ironSource error code.
@@ -91,17 +100,16 @@
          */
         private fun getChartboostMediationError(error: IronSourceError) =
             when (error.errorCode) {
-                ERROR_CODE_NO_ADS_TO_SHOW, ERROR_BN_LOAD_NO_FILL, ERROR_RV_LOAD_NO_FILL, ERROR_IS_LOAD_NO_FILL -> ChartboostMediationError.CM_LOAD_FAILURE_NO_FILL
-                ERROR_NO_INTERNET_CONNECTION -> ChartboostMediationError.CM_NO_CONNECTIVITY
-                ERROR_BN_LOAD_NO_CONFIG -> ChartboostMediationError.CM_LOAD_FAILURE_INVALID_AD_REQUEST
-                ERROR_BN_INSTANCE_LOAD_AUCTION_FAILED -> ChartboostMediationError.CM_LOAD_FAILURE_AUCTION_NO_BID
-                ERROR_BN_INSTANCE_LOAD_EMPTY_SERVER_DATA -> ChartboostMediationError.CM_LOAD_FAILURE_INVALID_BID_RESPONSE
-                ERROR_RV_INIT_FAILED_TIMEOUT -> ChartboostMediationError.CM_INITIALIZATION_FAILURE_TIMEOUT
-                ERROR_DO_IS_LOAD_TIMED_OUT, ERROR_BN_INSTANCE_LOAD_TIMEOUT, ERROR_DO_RV_LOAD_TIMED_OUT -> ChartboostMediationError.CM_LOAD_FAILURE_TIMEOUT
-                AUCTION_ERROR_TIMED_OUT -> ChartboostMediationError.CM_LOAD_FAILURE_AUCTION_TIMEOUT
-                else -> ChartboostMediationError.CM_PARTNER_ERROR
-            }
->>>>>>> 9aa7407a
+                ERROR_CODE_NO_ADS_TO_SHOW, ERROR_BN_LOAD_NO_FILL, ERROR_RV_LOAD_NO_FILL, ERROR_IS_LOAD_NO_FILL -> ChartboostMediationError.LoadError.NoFill
+                ERROR_NO_INTERNET_CONNECTION -> ChartboostMediationError.OtherError.NoConnectivity
+                ERROR_BN_LOAD_NO_CONFIG -> ChartboostMediationError.LoadError.InvalidAdRequest
+                ERROR_BN_INSTANCE_LOAD_AUCTION_FAILED -> ChartboostMediationError.LoadError.AuctionNoBid
+                ERROR_BN_INSTANCE_LOAD_EMPTY_SERVER_DATA -> ChartboostMediationError.LoadError.InvalidBidResponse
+                ERROR_RV_INIT_FAILED_TIMEOUT -> ChartboostMediationError.InitializationError.Timeout
+                ERROR_DO_IS_LOAD_TIMED_OUT, ERROR_BN_INSTANCE_LOAD_TIMEOUT, ERROR_DO_RV_LOAD_TIMED_OUT -> ChartboostMediationError.LoadError.AdRequestTimeout
+                AUCTION_ERROR_TIMED_OUT -> ChartboostMediationError.LoadError.AuctionTimeout
+                else -> ChartboostMediationError.OtherError.PartnerError
+            }
     }
 
     /**
@@ -221,9 +229,11 @@
                 PartnerAdFormats.INTERSTITIAL -> {
                     loadInterstitialAd(activity, request, partnerAdListener)
                 }
+
                 PartnerAdFormats.REWARDED -> {
                     loadRewardedAd(activity, request, partnerAdListener)
                 }
+
                 else -> {
                     PartnerLogController.log(LOAD_FAILED)
                     Result.failure(ChartboostMediationAdException(ChartboostMediationError.LoadError.UnsupportedAdFormat))
@@ -418,7 +428,10 @@
                             it.resume(result)
                         }
                     } ?: run {
-                        PartnerLogController.log(SHOW_FAILED, "Unable to resume continuation once. Continuation is null.")
+                        PartnerLogController.log(
+                            SHOW_FAILED,
+                            "Unable to resume continuation once. Continuation is null."
+                        )
                     }
                 }
 
@@ -433,7 +446,13 @@
                         "Placement ${partnerAd.request.partnerPlacement}",
                     )
 
-                    resumeOnce(Result.failure(ChartboostMediationAdException(getChartboostMediationError(it))))
+                    resumeOnce(
+                        Result.failure(
+                            ChartboostMediationAdException(
+                                getChartboostMediationError(it)
+                            )
+                        )
+                    )
                 }
 
                 IronSource.showISDemandOnlyInterstitial(partnerAd.request.partnerPlacement)
@@ -461,7 +480,10 @@
                             it.resume(result)
                         }
                     } ?: run {
-                        PartnerLogController.log(SHOW_FAILED, "Unable to resume continuation once. Continuation is null.")
+                        PartnerLogController.log(
+                            SHOW_FAILED,
+                            "Unable to resume continuation once. Continuation is null."
+                        )
                     }
                 }
 
@@ -475,7 +497,13 @@
                         SHOW_FAILED,
                         "Placement ${partnerAd.request.partnerPlacement}",
                     )
-                    resumeOnce(Result.failure(ChartboostMediationAdException(getChartboostMediationError(it))))
+                    resumeOnce(
+                        Result.failure(
+                            ChartboostMediationAdException(
+                                getChartboostMediationError(it)
+                            )
+                        )
+                    )
                 }
 
                 IronSource.showISDemandOnlyRewardedVideo(partnerAd.request.partnerPlacement)
@@ -502,37 +530,16 @@
             PartnerAdFormats.INTERSTITIAL -> return IronSource.isISDemandOnlyInterstitialReady(
                 placement,
             )
+
             PartnerAdFormats.REWARDED -> return IronSource.isISDemandOnlyRewardedVideoAvailable(
                 placement,
             )
+
             else -> false
         }
     }
 
     /**
-<<<<<<< HEAD
-     * Convert a given ironSource error code into a [ChartboostMediationError].
-     *
-     * @param error The ironSource error code.
-     *
-     * @return The corresponding [ChartboostMediationError].
-     */
-    private fun getChartboostMediationError(error: IronSourceError) =
-        when (error.errorCode) {
-            ERROR_CODE_NO_ADS_TO_SHOW, ERROR_BN_LOAD_NO_FILL, ERROR_RV_LOAD_NO_FILL, ERROR_IS_LOAD_NO_FILL -> ChartboostMediationError.LoadError.NoFill
-            ERROR_NO_INTERNET_CONNECTION -> ChartboostMediationError.OtherError.NoConnectivity
-            ERROR_BN_LOAD_NO_CONFIG -> ChartboostMediationError.LoadError.InvalidAdRequest
-            ERROR_BN_INSTANCE_LOAD_AUCTION_FAILED -> ChartboostMediationError.LoadError.AuctionNoBid
-            ERROR_BN_INSTANCE_LOAD_EMPTY_SERVER_DATA -> ChartboostMediationError.LoadError.InvalidBidResponse
-            ERROR_RV_INIT_FAILED_TIMEOUT -> ChartboostMediationError.InitializationError.Timeout
-            ERROR_DO_IS_LOAD_TIMED_OUT, ERROR_BN_INSTANCE_LOAD_TIMEOUT, ERROR_DO_RV_LOAD_TIMED_OUT -> ChartboostMediationError.LoadError.AdRequestTimeout
-            AUCTION_ERROR_TIMED_OUT -> ChartboostMediationError.LoadError.AdRequestTimeout
-            else -> ChartboostMediationError.OtherError.PartnerError
-        }
-
-    /**
-=======
->>>>>>> 9aa7407a
      * Since ironSource has a singleton listener, Chartboost Mediation needs a router to sort the
      * callbacks that result from each load/show attempt.
      */
@@ -723,7 +730,7 @@
         private val continuationRef: WeakReference<CancellableContinuation<Result<PartnerAd>>>,
         private val request: PartnerAdLoadRequest,
         private val listener: PartnerAdListener,
-    ): ISDemandOnlyInterstitialListener {
+    ) : ISDemandOnlyInterstitialListener {
         fun resumeOnce(result: Result<PartnerAd>) {
             continuationRef.get()?.let {
                 if (it.isActive) {
@@ -829,7 +836,7 @@
         private val continuationRef: WeakReference<CancellableContinuation<Result<PartnerAd>>>,
         private val request: PartnerAdLoadRequest,
         private val listener: PartnerAdListener,
-    ): ISDemandOnlyRewardedVideoListener {
+    ) : ISDemandOnlyRewardedVideoListener {
         fun resumeOnce(result: Result<PartnerAd>) {
             continuationRef.get()?.let {
                 if (it.isActive) {
